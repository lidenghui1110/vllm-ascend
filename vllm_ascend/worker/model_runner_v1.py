--- conflicted
+++ resolved
@@ -3134,12 +3134,8 @@
                             dtype=self.dtype,
                             device=self.device))
                 intermediate_tensors = IntermediateTensors({
-<<<<<<< HEAD
-                    k: v[:actual_tokens]
-=======
                     k:
                     v[:num_tokens_padded]
->>>>>>> 1c70f5c9
                     for k, v in self.intermediate_tensors.items()
                 })
 
